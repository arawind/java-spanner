--- conflicted
+++ resolved
@@ -270,29 +270,13 @@
 
   /** Enumerates the categories of types. */
   public enum Code {
-<<<<<<< HEAD
-    UNRECOGNIZED(TypeCode.UNRECOGNIZED),
-    BOOL(TypeCode.BOOL),
-    INT64(TypeCode.INT64),
-    NUMERIC(TypeCode.NUMERIC),
-    PG_NUMERIC(TypeCode.NUMERIC, TypeAnnotationCode.PG_NUMERIC),
-    FLOAT32(TypeCode.FLOAT32),
-    FLOAT64(TypeCode.FLOAT64),
-    STRING(TypeCode.STRING),
-    JSON(TypeCode.JSON),
-    PG_JSONB(TypeCode.JSON, TypeAnnotationCode.PG_JSONB),
-    BYTES(TypeCode.BYTES),
-    TIMESTAMP(TypeCode.TIMESTAMP),
-    DATE(TypeCode.DATE),
-    ARRAY(TypeCode.ARRAY),
-    STRUCT(TypeCode.STRUCT);
-=======
     UNRECOGNIZED(TypeCode.UNRECOGNIZED, "unknown"),
     BOOL(TypeCode.BOOL, "boolean"),
     INT64(TypeCode.INT64, "bigint"),
     NUMERIC(TypeCode.NUMERIC, "unknown"),
     PG_NUMERIC(TypeCode.NUMERIC, "numeric", TypeAnnotationCode.PG_NUMERIC),
     FLOAT64(TypeCode.FLOAT64, "double precision"),
+    FLOAT32(TypeCode.FLOAT32, "real"),
     STRING(TypeCode.STRING, "character varying"),
     JSON(TypeCode.JSON, "unknown"),
     PG_JSONB(TypeCode.JSON, "jsonb", TypeAnnotationCode.PG_JSONB),
@@ -303,7 +287,6 @@
     DATE(TypeCode.DATE, "date"),
     ARRAY(TypeCode.ARRAY, "array"),
     STRUCT(TypeCode.STRUCT, "struct");
->>>>>>> 0e96d1ff
 
     private static final Map<Entry<TypeCode, TypeAnnotationCode>, Code> protoToCode;
 
